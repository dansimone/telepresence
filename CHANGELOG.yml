--- conflicted
+++ resolved
@@ -33,7 +33,6 @@
   environments, access to instantaneous feedback loops, and highly
   customizable development environments.
 items:
-<<<<<<< HEAD
   - version: 2.21.0
     date: TBD
     notes:
@@ -56,7 +55,6 @@
           client originate from the specified container. Additionally, if the
           `--replace` option is used, it ensures that this container is replaced.
         docs: https://telepresence.io/docs/reference/intercepts/container
-=======
   - version: 2.20.2
     date: 2024-10-21
     notes:
@@ -67,7 +65,6 @@
           client used the commands `telepresence version` or `telepresence status`. Those commands would call
           a method on the traffic-manager that panicked if no traffic-agent was present. This method will now
           instead return the standard `Unavailable` error code, which is expected by the caller.
->>>>>>> cfc29f28
   - version: 2.20.1
     date: 2024-10-10
     notes:
