#!/usr/bin/env python
"""
Telepresence CLI tool, a thin wrapper around the
datawire/telepresence-local Docker image.

Should be written to support Python 2 and Python 3 for ease of distribution.
"""

from __future__ import print_function

import argparse
import atexit
import os
import os.path
import signal
import sys
from functools import wraps
from subprocess import check_output, Popen, CalledProcessError, check_call
from tempfile import mkdtemp
from time import sleep, time
from traceback import print_exc
import webbrowser
if sys.version_info.major == 2:
    from urllib import quote_plus
    from StringIO import StringIO
    input = __builtins__.raw_input
else:
    # Python 3
    from io import StringIO
    from urllib.parse import quote_plus
    unicode = str

__version__ = "0.9"


def random_name():
    """Return a random name for a container."""
    return "telepresence-{}-{}".format(time(), os.getpid()).replace(".", "-")


class Runner(object):
    """Context for running subprocesses."""

    def __init__(self, logfile):
        """
        :param logfile: file-like object to write logs to.
        """
        self.logfile = logfile

    @classmethod
    def open(cls, logfile_path):
        """
        :return: File-like object for the given logfile path.
        """
        if logfile_path == "-":
            return cls(sys.stdout)
        else:
            # Wipe existing logfile, and use line buffering so data gets
            # written out immediately.
            return cls(open(logfile_path, "w", buffering=1))

    def write(self, message):
        """Write a message to the log."""
        self.logfile.write(message)
        self.logfile.flush()

    def check_call(self, *args, **kwargs):
        """Run a subprocess, make sure it exited with 0."""
        self.write("Running: {}\n".format(args))
        check_call(*args, stdout=self.logfile, stderr=self.logfile, **kwargs)

    def get_output(self, *args, **kwargs):
        """Return (stripped) command result as unicode string."""
        self.write("Running: {}\n".format(args))
        return unicode(
            check_output(*args, stderr=self.logfile, **kwargs).strip(), "utf-8"
        )

    def popen(self, *args, **kwargs):
        """Return Popen object."""
        self.write("Running: {}\n".format(args))
        return Popen(*args, stderr=self.logfile, stdout=self.logfile, **kwargs)


def parse_args():
    """Create a new ArgumentParser and parse sys.argv."""
    parser = argparse.ArgumentParser()
    parser.add_argument('--version', action='version', version=__version__)
    parser.add_argument(
        "--logfile",
        default="./telepresence.log",
        help=(
            "The path to write logs to. '-' means stdout, "
            "default is './telepresence.log'."
        )
    )
    group_deployment = parser.add_mutually_exclusive_group(required=True)
    group_deployment.add_argument(
        "--deployment",
        help=(
            "The name of the Kubernetes Deployment where the " +
            "datawire/telepresence-k8s image is running."
        )
    )
    group_deployment.add_argument(
        '--new-deployment',
        dest="new_deployment",
        help=(
            "Create a new Deployment in Kubernetes where the "
            "datawire/telepresence-k8s image will run."
        )
    )
    parser.add_argument(
        "--expose",
        type=int,
        action='append',
        default=[],
        help=(
            "Port number in local container that will be " +
            "exposed to Kubernetes."
        )
    )
    parser.add_argument(
        "--proxy",
        action='append',
        default=[],
        help="<host>:<port> that will be proxied via Kubernetes."
    )
    group_run = parser.add_mutually_exclusive_group(required=True)
    group_run.add_argument(
        "--docker-run",
        dest="docker_run_args",
        metavar="DOCKER-RUN-ARGUMENTS",
        nargs=argparse.REMAINDER,
        help=(
            "All remaininding arguments will be passed to "
            "`docker run`, e.g. '-i -t alpine:3.5 /bin/sh'."
        )
    )
    group_run.add_argument(
        "--run",
        dest="run_args",
        metavar="RUN-ARGUMENTS",
        nargs=argparse.REMAINDER,
        help=(
            "All remaininding arguments will be run as local command, "
            "e.g. 'nc -l -p 8080'."
        )
    )
    return parser.parse_args()


def maybe_sudo(args):
    docker_path = "/var/run/docker.sock"
    if (os.path.exists(docker_path) and not os.access(docker_path, os.W_OK)):
        return ["sudo"] + args
    else:
        return args


def stop_proxy(runner, container_id):
    if sys.stderr.isatty():
        print("Shutting proxy down...", file=sys.stderr)
    runner.get_output(maybe_sudo(["docker", "stop", container_id]))


def stop_container(runner, container_id):
    if container_id in runner.get_output(
        maybe_sudo(["docker", "ps", "-q", "--no-trunc"])
    ):
        runner.get_output(maybe_sudo(["docker", "stop", container_id]))


def start_proxy(runner, args):
    """`telepresence start`."""
    if sys.stderr.isatty():
        print("Starting proxy...", file=sys.stderr)
    if args.deployment is None:
        # This implies --new-deployment:
        args.deployment = args.new_deployment

        def remove_existing_deployment():
            runner.get_output([
                "kubectl", "delete", "--ignore-not-found",
                "service,deployment", args.deployment
            ])

        atexit.register(remove_existing_deployment)
        remove_existing_deployment()
        command = [
            "kubectl", "run", "--generator", "deployment/v1beta1",
            args.deployment, "--image=datawire/telepresence-k8s:" + __version__
        ]
        for port in args.expose:
            command.append("--port={}".format(port))
        if args.expose:
            command.append("--expose")
        runner.get_output(command)
        sleep(5)  # XXX oh god

    home_path = os.path.expanduser("~")
<<<<<<< HEAD
    tempdir = mkdtemp()
=======
    container_id = random_name()
>>>>>>> 0562b4c1

    docker_cmd = maybe_sudo([
        "docker",
        "run",
        # Cleanup on shutdown:
        "--rm",
        # Name so we can identify it:
        "--name",
        container_id,
        # Mount $HOME so we have access to kubectl configuration:
        "-v",
        home_path + ":/opt:ro",
        # Minikube looks in absolute path for home, so also mount in way that
        # matches host path:
        "-v",
        "{}:{}:ro".format(home_path, home_path),
    ])

<<<<<<< HEAD
    if args.run_args is not None:
        # We're using a local command, which means it will be using a SOCKS
        # proxy, so expose the local SOCKS port to the host machine:
        docker_cmd.extend([
            "-p",
            "9050:9050",
        ])
=======
    # On OS X /tmp is shareable via Docker, but default location of temporary
    # files is not (https://docs.docker.com/docker-for-mac/osxfs/):
    tempdir = mkdtemp(dir="/tmp")
>>>>>>> 0562b4c1

    docker_cmd.extend([
        # Mount local directory, where env file will be written out:
        "-v",
        tempdir + ":/output",
        # Name of container:
        "datawire/telepresence-local:" + __version__,
        # Arguments: <uid>, <deployment-name>
        str(os.getuid()),
        args.deployment,
        # Arguments: <port1,port2>, <proxy1,proxy2>...
        ",".join(map(str, args.expose)),
        ",".join(args.proxy)
    ])
    p = runner.popen(docker_cmd)
    atexit.register(stop_proxy, runner, container_id)
    return tempdir, container_id, p


def run_local_command(runner, args, out_env, container_id):
    """--run support, run command locally."""
    with open(out_env, "r") as f:
        env = os.environ.copy()
        env.update(dict(line.split("=", 1) for line in f.read().splitlines()))
        env["PS1"] = "[TELEPRESENCE] " + env.get("PS1", "$ ")
    p = Popen(["torsocks"] + args.run_args, env=env)

    def terminate_if_alive():
        if p.poll() is None:
            p.terminate()

    atexit.register(terminate_if_alive)
    p.wait()


def run_docker_command(runner, args, out_env, container_id):
    """--run-docker support, run command via Docker."""
    # XXX argparse sucks need to switch to something else
    if args.docker_run_args and args.docker_run_args[0] == "--":
        args.docker_run_args.pop(0)
    if sys.stderr.isatty():
        print("Starting local container...", file=sys.stderr)
    command = maybe_sudo([
        "docker",
        "run",
        # Use network namespace of telepresence-local container:
        "--net=container:" + container_id,
        # Use environment variables written out from telepresence-local, to
        # match Kubernets:
        "--env-file={}".format(out_env),
        # Set a label so we can easily find this container later:
        "--label",
        "telepresence-container=" + container_id,
    ]) + args.docker_run_args
    # Don't want to capture stderr here, since user may want to interact with
    # this container, so we don't use runner.popen:
    p = Popen(command)

    def terminate_if_alive():
        cid = runner.get_output(
            maybe_sudo([
                "docker", "ps", "-q", "--filter",
                "label=telepresence-container=" + container_id
            ])
        ).strip()
        # May have already exited, in which case cid is empty:
        if cid:
            stop_container(runner, cid)

    atexit.register(terminate_if_alive)
    p.wait()


BUG_REPORT_TEMPLATE = u"""\
### What were you trying to do?

(please tell us)

### What did you expect to happen?

(please tell us)

### What happened instead?

(please tell us - the traceback is automatically included, see below)

### Automatically included information

Command line: `{}`
Version: `{}`
Python version: `{}`
kubectl version: `{}`
Docker version: `{}`
OS: `{}`
Traceback:

```
{}
```

Logs:

```
{}
```
"""


class handle_unexpected_errors(object):
    """Decorator that catches unexpected errors."""
    def __init__(self, logfile):
        self.logfile = logfile

    def __call__(self, f):
        def safe_output(args):
            try:
                return unicode(check_output(args), "utf-8").strip()
            except CalledProcessError as e:
                return "(error: {})".format(e)

        @wraps(f)
        def call_f(*args, **kwargs):
            try:
                return f(*args, **kwargs)
            except SystemExit:
                raise
            except KeyboardInterrupt:
                raise SystemExit(0)
            except Exception as e:
                logs = "Not available"
                if self.logfile != "-" and os.path.exists(self.logfile):
                    try:
                        with open(self.logfile, "r") as logfile:
                            logs = logfile.read()
                    except Exception as e:
                        logs += "error ({})".format(e)
                errorf = StringIO()
                print_exc(file=errorf)
                error = errorf.getvalue()
                print(
                    "\nLooks like there's a bug in our code. Sorry about that!"
                    "You may able to find more details in the logs "
                    "(which are written to telepresence.log by default).\n\n"
                    "Here's the traceback:\n\n" + error + "\n"
                )
                if input(
                    "Would you like to file an issue in our issue tracker?"
                    " We'd really appreciate the help improving our "
                    "product. [Y/n]: ",
                ).lower() in ("y", ""):
                    url = (
                        "https://github.com/datawire/telepresence/issues/new?body="
                    )
                    body = quote_plus(
                        # Overly long URLs won't work:
                        BUG_REPORT_TEMPLATE.format(
                            sys.argv, __version__, sys.version,
                            safe_output([
                                "kubectl", "version", "--short", "--client"
                            ]),
                            safe_output(maybe_sudo(["docker", "version"])),
                            safe_output(["uname", "-a"]), error, logs
                        )[:4000]
                    )
                    webbrowser.open_new(url + body)
                else:
                    raise SystemExit(1)

        return call_f


def main():
    # Make SIGTERM do clean shutdown (in particular, we want atexit functions
    # to be called):
    def shutdown(signum, frame):
        raise SystemExit(0)

    signal.signal(signal.SIGTERM, shutdown)

    args = parse_args()
    runner = Runner.open(args.logfile)

    @handle_unexpected_errors(args.logfile)
    def go():
        # Make sure we can access Kubernetes:
        try:
            check_output(["kubectl", "cluster-info"])
        except CalledProcessError as e:
            sys.stderr.write("Error accessing Kubernetes: {}\n".format(e))
            raise SystemExit(1)
        # Make sure we're using local Docker:
        if "DOCKER_HOST" in os.environ:
            sys.stderr.write(
                "You appear to be using a remote Docker server ({}), "
                "but only a local Docker is supported. This may because "
                "you have run  `minikube docker-env` or otherwise set the "
                "DOCKER_HOST environment variable.\n".
                format(os.environ["DOCKER_HOST"])
            )
            raise SystemExit(1)
        # Make sure we can access Docker:
        try:
            check_output(maybe_sudo(["docker", "version"]))
        except CalledProcessError as e:
            sys.stderr.write("Error running Docker: {}\n".format(e))
            raise SystemExit(1)
<<<<<<< HEAD
        tempdir, container_id = start_proxy(runner, args)
        # Wait for proxy container to write out env file, indicating we're good
        # to go:
        out_env = os.path.join(tempdir, "docker.env")
        while not os.path.exists(out_env):
            sleep(1)
        if args.docker_run_args is not None:
            run_docker_command(runner, args, out_env, container_id)
        else:
            run_local_command(
                runner, args, os.path.join(tempdir, "unproxied.env"), container_id
            )
=======
        tempdir, container_id, proxy_popen = start_proxy(runner, args)
        run_local_command(runner, args, tempdir, container_id)

>>>>>>> 0562b4c1
    go()


if __name__ == '__main__':
    main()<|MERGE_RESOLUTION|>--- conflicted
+++ resolved
@@ -199,11 +199,10 @@
         sleep(5)  # XXX oh god
 
     home_path = os.path.expanduser("~")
-<<<<<<< HEAD
-    tempdir = mkdtemp()
-=======
+    # On OS X /tmp is shareable via Docker, but default location of temporary
+    # files is not (https://docs.docker.com/docker-for-mac/osxfs/):
+    tempdir = mkdtemp(dir="/tmp")
     container_id = random_name()
->>>>>>> 0562b4c1
 
     docker_cmd = maybe_sudo([
         "docker",
@@ -222,7 +221,6 @@
         "{}:{}:ro".format(home_path, home_path),
     ])
 
-<<<<<<< HEAD
     if args.run_args is not None:
         # We're using a local command, which means it will be using a SOCKS
         # proxy, so expose the local SOCKS port to the host machine:
@@ -230,11 +228,6 @@
             "-p",
             "9050:9050",
         ])
-=======
-    # On OS X /tmp is shareable via Docker, but default location of temporary
-    # files is not (https://docs.docker.com/docker-for-mac/osxfs/):
-    tempdir = mkdtemp(dir="/tmp")
->>>>>>> 0562b4c1
 
     docker_cmd.extend([
         # Mount local directory, where env file will be written out:
@@ -441,8 +434,7 @@
         except CalledProcessError as e:
             sys.stderr.write("Error running Docker: {}\n".format(e))
             raise SystemExit(1)
-<<<<<<< HEAD
-        tempdir, container_id = start_proxy(runner, args)
+        tempdir, container_id, proxy_popen = start_proxy(runner, args)
         # Wait for proxy container to write out env file, indicating we're good
         # to go:
         out_env = os.path.join(tempdir, "docker.env")
@@ -454,11 +446,7 @@
             run_local_command(
                 runner, args, os.path.join(tempdir, "unproxied.env"), container_id
             )
-=======
-        tempdir, container_id, proxy_popen = start_proxy(runner, args)
-        run_local_command(runner, args, tempdir, container_id)
-
->>>>>>> 0562b4c1
+
     go()
 
 
